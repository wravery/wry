--- conflicted
+++ resolved
@@ -94,7 +94,6 @@
 
     CreateCoreWebView2EnvironmentCompletedHandler::wait_for_async_operation(
       Box::new(move |environmentcreatedhandler| unsafe {
-<<<<<<< HEAD
         let options: ICoreWebView2EnvironmentOptions =
           CoreWebView2EnvironmentOptions::default().into();
 
@@ -117,28 +116,6 @@
         let _ = take_pwstr(data_directory);
 
         return result;
-=======
-        if let Some(data_directory) = data_directory {
-          // If we have a custom data_directory, we need to use a call to `CreateCoreWebView2EnvironmentWithOptions`
-          // instead of the much simpler `CreateCoreWebView2Environment`.
-          let options: ICoreWebView2EnvironmentOptions =
-            CoreWebView2EnvironmentOptions::default().into();
-          let data_directory = pwstr_from_str(&data_directory);
-          let result = CreateCoreWebView2EnvironmentWithOptions(
-            PCWSTR::default(),
-            PCWSTR(data_directory.0),
-            options,
-            environmentcreatedhandler,
-          )
-          .map_err(webview2_com::Error::WindowsError);
-          let _ = take_pwstr(data_directory);
-
-          return result;
-        }
-
-        CreateCoreWebView2Environment(environmentcreatedhandler)
-          .map_err(webview2_com::Error::WindowsError)
->>>>>>> f8ed13bc
       }),
       Box::new(move |error_code, environment| {
         error_code?;
@@ -241,15 +218,10 @@
       settings
         .SetAreDevToolsEnabled(false)
         .map_err(webview2_com::Error::WindowsError)?;
-<<<<<<< HEAD
-      if attributes.devtools {
-        let _ = settings.SetAreDevToolsEnabled(true);
-=======
       if attributes.devtool {
         settings
           .SetAreDevToolsEnabled(true)
           .map_err(webview2_com::Error::WindowsError)?;
->>>>>>> f8ed13bc
       }
 
       let mut rect = RECT::default();
@@ -632,7 +604,6 @@
     };
   }
 
-<<<<<<< HEAD
   #[cfg(any(debug_assertions, feature = "devtools"))]
   pub fn open_devtools(&self) {
     let _ = unsafe { self.webview.OpenDevToolsWindow() };
@@ -648,13 +619,6 @@
 
   pub fn zoom(&self, scale_factor: f64) {
     let _ = unsafe { self.controller.SetZoomFactor(scale_factor) };
-=======
-  /// Open the web inspector which is usually called dev tool.
-  pub fn devtool(&self) {
-    unsafe {
-      let _ = self.webview.OpenDevToolsWindow();
-    };
->>>>>>> f8ed13bc
   }
 }
 
